--- conflicted
+++ resolved
@@ -1,12 +1,3 @@
-<<<<<<< HEAD
-import type { Metadata } from 'next'
-import { Inter } from 'next/font/google'
-import '@/styles/globals.css'
-import { AuthProvider } from '@/contexts/AuthContext'
-import { LanguageProvider } from '@/contexts/LanguageContext'
-import { SloganProvider } from '@/contexts/SloganContext'
-import { ErrorBoundary } from '@/components/ErrorBoundary'
-=======
 import type { Metadata } from 'next';
 import { Inter, Press_Start_2P } from 'next/font/google';
 import '../styles/globals.css';
@@ -18,113 +9,42 @@
 import StructuredData from '@/components/StructuredData';
 import { Analytics } from '@vercel/analytics/react';
 import { defaultMetadata, googleSiteVerification } from '@/lib/seo';
->>>>>>> 962a0484
 
-const inter = Inter({ 
+const inter = Inter({ subsets: ['latin'] });
+const pressStart2P = Press_Start_2P({
+  weight: '400',
   subsets: ['latin'],
-  display: 'swap',
-  preload: true,
-})
+  variable: '--font-pixel',
+});
 
 export const metadata: Metadata = {
-<<<<<<< HEAD
-  title: 'YK Buddy - Your Yellowknife Companion',
-  description: 'Your friendly multilingual platform for exploring Yellowknife - whether you\'re visiting, living here, or planning to move. Because Nobody Should Face -40° Alone.',
-  keywords: ['Yellowknife', 'Northwest Territories', 'Canada', 'Aurora', 'Travel', 'Tourism', 'Moving', 'Living'],
-  authors: [{ name: 'YK Buddy Team' }],
-  creator: 'YK Buddy',
-  publisher: 'YK Buddy',
-  formatDetection: {
-    email: false,
-    address: false,
-    telephone: false,
-  },
-  metadataBase: new URL(process.env.NEXT_PUBLIC_APP_URL || 'http://localhost:3002'),
-  openGraph: {
-    type: 'website',
-    locale: 'en_CA',
-    url: '/',
-    siteName: 'YK Buddy',
-    title: 'YK Buddy - Your Yellowknife Companion',
-    description: 'Your friendly multilingual platform for exploring Yellowknife. Because Nobody Should Face -40° Alone.',
-    images: [
-      {
-        url: '/og-image.png',
-        width: 1200,
-        height: 630,
-        alt: 'YK Buddy - Yellowknife Companion',
-      },
-    ],
-=======
   ...defaultMetadata,
   themeColor: '#10B981',
   appleWebApp: {
     capable: true,
     statusBarStyle: 'black-translucent',
     title: 'YK Buddy',
->>>>>>> 962a0484
   },
-  twitter: {
-    card: 'summary_large_image',
-    title: 'YK Buddy - Your Yellowknife Companion',
-    description: 'Your friendly multilingual platform for exploring Yellowknife',
-    images: ['/og-image.png'],
+  viewport: {
+    width: 'device-width',
+    initialScale: 1,
+    maximumScale: 5,
+    userScalable: true,
+    viewportFit: 'cover',
   },
-  robots: {
-    index: true,
-    follow: true,
-    googleBot: {
-      index: true,
-      follow: true,
-      'max-video-preview': -1,
-      'max-image-preview': 'large',
-      'max-snippet': -1,
-    },
-  },
-<<<<<<< HEAD
-  icons: {
-    icon: '/favicon.ico',
-    apple: '/apple-touch-icon.png',
-  },
-  manifest: '/manifest.json',
-}
-=======
   ...(googleSiteVerification && {
     verification: {
       google: googleSiteVerification,
     },
   }),
 };
->>>>>>> 962a0484
 
 export default function RootLayout({
   children,
 }: {
-  children: React.ReactNode
+  children: React.ReactNode;
 }) {
   return (
-<<<<<<< HEAD
-    <html lang="en" suppressHydrationWarning>
-      <head>
-        {/* Preconnect to external domains for performance */}
-        <link rel="preconnect" href="https://fonts.googleapis.com" />
-        <link rel="preconnect" href="https://fonts.gstatic.com" crossOrigin="anonymous" />
-        
-        {/* DNS prefetch for Supabase */}
-        <link rel="dns-prefetch" href="https://supabase.co" />
-        
-        {/* Theme color */}
-        <meta name="theme-color" content="#0A1128" />
-      </head>
-      <body className={inter.className} suppressHydrationWarning>
-        <ErrorBoundary>
-          <AuthProvider>
-            <LanguageProvider>
-              <SloganProvider>
-                {children}
-              </SloganProvider>
-            </LanguageProvider>
-=======
     <html lang="en" className={`${pressStart2P.variable} overflow-x-hidden`}>
       <head>
         <GoogleAnalytics />
@@ -138,10 +58,9 @@
               <PWAInstaller />
               <Analytics />
             </SloganProvider>
->>>>>>> 962a0484
           </AuthProvider>
-        </ErrorBoundary>
+        </LanguageProvider>
       </body>
     </html>
-  )
+  );
 }